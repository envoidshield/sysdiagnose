--- conflicted
+++ resolved
@@ -17,10 +17,7 @@
 import tempfile
 import shutil
 import threading
-<<<<<<< HEAD
 import orjson  # fast JSON library
-=======
->>>>>>> d771903e
 
 # --------------------------------------------#
 
