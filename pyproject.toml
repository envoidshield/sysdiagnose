[build-system]
requires = ["hatchling"]
build-backend = "hatchling.build"

[project]
name = "sysdiagnose"
version = "0.1.0"
description = "A tool for sysdiagnose parsing and analysis"
readme = {file = "README.md", content-type = "text/markdown"}
requires-python = ">=3.11"
license = {text = "EUPL-1.2"}
authors = [
  { name="EC-DIGIT-CSIRC", email="EC-DIGIT-CSIRC@ec.europa.eu" },
]
maintainers = [
  { name="EC-DIGIT-CSIRC", email="EC-DIGIT-CSIRC@ec.europa.eu" },
]
classifiers = [
    "Programming Language :: Python :: 3",
    "License :: OSI Approved :: European Union Public Licence 1.2 (EUPL 1.2)",
    "Operating System :: OS Independent",
]
keywords = ["sysdiagnose", "analysis", "parsing", "iOS", "apple", "malware", "forensics"]
dependencies = [
<<<<<<< HEAD
    "docopt==0.6.2",
    "graphviz==0.20.3",
    "tabulate==0.9.0",
    "python-dateutil==2.9.0.post0",
    "gpxpy==1.6.2",
    "pandas==2.2.3",
    "numpy==2.2.5",
    "nska-deserialize==1.5.1",
    "yara-python==4.5.2",
    "python-json-logger==3.3.0",
    "python-magic==0.4.27",
    "jinja2==3.1.6",
    "matplotlib==3.10.1",
    "orjson>=3.9.10"
=======
  "docopt==0.6.2",
  "graphviz==0.20.3",
  "tabulate==0.9.0",
  "python-dateutil==2.9.0.post0",
  "gpxpy==1.6.2",
  "pandas==2.2.3",
  "numpy==2.2.5",
  "nska-deserialize==1.5.1",
  "yara-python==4.5.2",
  "python-json-logger==3.3.0",
  "python-magic==0.4.27",
  "jinja2==3.1.6",
  "matplotlib==3.10.1",
>>>>>>> d771903e
]


[project.optional-dependencies]
dev = [
  "ruff>=0.11.0",
]

[project.urls]
Homepage = "https://github.com/EC-DIGIT-CSIRC/sysdiagnose"
Issues = "https://github.com/EC-DIGIT-CSIRC/sysdiagnose/issues"

[project.scripts]
sysdiag = "sysdiagnose.__main__:main"
saf = "sysdiagnose.__main__:main"

[tool.hatch.metadata]
allow-direct-references = true

[tool.hatch.build.targets.sdist]
include = ["src/**", "README.md", "LICENSE.txt"]

[tool.hatch.build.targets.wheel]
include = ["src/**", "README.md", "LICENSE.txt"]
packages = ["src/sysdiagnose"]


[tool.ruff]
line-length = 120
target-version = "py39"
select = ["E", "F", "I", "W", "N", "B", "C4", "ARG", "SIM", "ERA", "PL", "RUF"]
ignore = [
  "PLR0913",
  "E221","E225","E251","E501",
]
exclude = [
    ".git",
    ".ruff_cache",
    "__pycache__",
    ".venv",
    "build",
    "dist",
]
fixable = ["ALL"]
unfixable = []
dummy-variable-rgx = "^(_+|(_+[a-zA-Z0-9_]*[a-zA-Z0-9]+?))$"<|MERGE_RESOLUTION|>--- conflicted
+++ resolved
@@ -22,22 +22,6 @@
 ]
 keywords = ["sysdiagnose", "analysis", "parsing", "iOS", "apple", "malware", "forensics"]
 dependencies = [
-<<<<<<< HEAD
-    "docopt==0.6.2",
-    "graphviz==0.20.3",
-    "tabulate==0.9.0",
-    "python-dateutil==2.9.0.post0",
-    "gpxpy==1.6.2",
-    "pandas==2.2.3",
-    "numpy==2.2.5",
-    "nska-deserialize==1.5.1",
-    "yara-python==4.5.2",
-    "python-json-logger==3.3.0",
-    "python-magic==0.4.27",
-    "jinja2==3.1.6",
-    "matplotlib==3.10.1",
-    "orjson>=3.9.10"
-=======
   "docopt==0.6.2",
   "graphviz==0.20.3",
   "tabulate==0.9.0",
@@ -51,7 +35,7 @@
   "python-magic==0.4.27",
   "jinja2==3.1.6",
   "matplotlib==3.10.1",
->>>>>>> d771903e
+  "orjson>=3.9.10"
 ]
 
 
